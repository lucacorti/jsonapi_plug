--- conflicted
+++ resolved
@@ -31,15 +31,6 @@
   any point in your normalizer code.
   """
 
-<<<<<<< HEAD
-  alias JSONAPIPlug.{API, Document, Pagination, Resource}
-
-  alias JSONAPIPlug.Document.{
-    ErrorObject,
-    RelationshipObject,
-    ResourceIdentifierObject,
-    ResourceObject
-=======
   alias JSONAPIPlug.{
     Document,
     Document.RelationshipObject,
@@ -51,7 +42,6 @@
     Resource.Attribute,
     Resource.Links,
     Resource.Meta
->>>>>>> 9be6ee9e
   }
 
   alias JSONAPIPlug.Exceptions.{InvalidAttributes, InvalidDocument}
@@ -110,26 +100,11 @@
          resource,
          %Conn{method: "PATCH", private: %{jsonapi_plug: %JSONAPIPlug{} = jsonapi_plug}}
        ) do
-<<<<<<< HEAD
-    if API.get_config(jsonapi_plug.api, [:client_generated_ids], false) do
-      raise InvalidDocument,
-        message: "Resource ID not received in request and API requires Client-Generated IDs",
-        errors: [
-          %ErrorObject{
-            title: "Resource ID not received in request and API requires Client-Generated IDs",
-            detail: "https://jsonapi.org/format/1.0/#crud-creating-client-ids"
-          }
-        ]
-    end
-
-    params
-=======
     jsonapi_plug.config[:normalizer].denormalize_attribute(
       params,
       Resource.id_attribute(resource),
       resource_object.id
     )
->>>>>>> 9be6ee9e
   end
 
   defp denormalize_id(
@@ -142,7 +117,12 @@
       {true, nil} ->
         raise InvalidDocument,
           message: "Resource ID not received in request and API requires Client-Generated IDs",
-          reference: "https://jsonapi.org/format/1.0/#crud-creating-client-ids"
+          errors: [
+            %ErrorObject{
+              title: "Resource ID not received in request and API requires Client-Generated IDs",
+              detail: "https://jsonapi.org/format/1.0/#crud-creating-client-ids"
+            }
+          ]
 
       {true, id} ->
         jsonapi_plug.config[:normalizer].denormalize_attribute(
@@ -151,10 +131,23 @@
           id
         )
 
-<<<<<<< HEAD
-    Enum.reduce(resource.attributes(), params, fn attribute, params ->
-      denormalize_attribute(params, resource_object, resource, conn, attribute, case, normalizer)
-    end)
+      {false, nil} ->
+        params
+
+      {false, _id} ->
+        raise InvalidDocument,
+          message: "Resource ID not received in request and API forbids Client-Generated IDs",
+          errors: [
+            %ErrorObject{
+              title: "Resource ID not received in request and API requires Client-Generated IDs",
+              detail: "https://jsonapi.org/format/1.0/#crud-creating-client-ids"
+            }
+          ]
+    end
+  end
+
+  defp denormalize_attributes(params, %ResourceObject{} = resource_object, resource, conn) do
+    Enum.reduce(Resource.attributes(resource), params, &denormalize_attribute(&2, resource_object, resource, &1, conn))
     |> validate_params(resource, case)
   end
 
@@ -177,29 +170,6 @@
               }
             end)
     end
-  end
-=======
-      {false, nil} ->
-        params
->>>>>>> 9be6ee9e
-
-      {false, _id} ->
-        raise InvalidDocument,
-          message: "Resource ID received in request and API forbids Client-Generated IDs",
-          reference: "https://jsonapi.org/format/1.0/#crud-creating-client-ids"
-    end
-  end
-
-  defp denormalize_attributes(params, %ResourceObject{} = resource_object, resource, conn) do
-    Enum.reduce(Resource.attributes(resource), params, fn attribute, params ->
-      denormalize_attribute(
-        params,
-        resource_object,
-        resource,
-        attribute,
-        conn
-      )
-    end)
   end
 
   defp denormalize_attribute(
