--- conflicted
+++ resolved
@@ -17,11 +17,7 @@
           id: id() | nil,
           lid: id() | nil,
           type: type(),
-<<<<<<< HEAD
           attributes: attributes() | nil,
-=======
-          attributes: %{String.t() => Document.value()},
->>>>>>> ade5b7d5
           links: Document.links() | nil,
           meta: Document.meta() | nil,
           relationships: %{String.t() => [RelationshipObject.t()]}
