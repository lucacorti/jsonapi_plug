--- conflicted
+++ resolved
@@ -23,25 +23,7 @@
     |> deserialize_id(data)
     |> deserialize_lid(data)
     |> deserialize_meta(data)
-<<<<<<< HEAD
-  end
-
-  defp deserialize_type(resource_identifier_object, %{"type" => type})
-       when is_binary(type) and byte_size(type) > 0,
-       do: %__MODULE__{resource_identifier_object | type: type}
-
-  defp deserialize_type(_resource_identifier_object, type) do
-    raise InvalidDocument,
-      message: "Resource Identifier object type '#{type}' is invalid",
-      errors: [
-        %ErrorObject{
-          title: "Resource Identifier object type '#{type}' is invalid",
-          detail: "https://jsonapi.org/format/#document-resource-objects"
-        }
-      ]
-=======
     |> deserialize_type(data)
->>>>>>> 9be6ee9e
   end
 
   defp deserialize_id(resource_identifier_object, %{"id" => id})
@@ -81,7 +63,12 @@
 
   defp deserialize_type(_resource_identifier_object, type) do
     raise InvalidDocument,
-      message: "Resource Identifier object type (#{type}) is invalid",
-      reference: "https://jsonapi.org/format/#document-resource-objects"
+      message: "Resource Identifier object type '#{type}' is invalid",
+      errors: [
+        %ErrorObject{
+          title: "Resource Identifier object type '#{type}' is invalid",
+          detail: "https://jsonapi.org/format/#document-resource-objects"
+        }
+      ]
   end
 end